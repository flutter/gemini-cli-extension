--- conflicted
+++ resolved
@@ -44,16 +44,9 @@
 
 The new commands will be available in new Gemini CLI sessions. The following commands will be available (with or without the `flutter:` prefix):
 
-<<<<<<< HEAD
-- `/start` - Primes Gemini with the rules and context for Flutter development.
 - `/create-app` - Guides you through bootstrapping a new Flutter project with best practices.
 - `/refactor` - Manages a structured refactoring session with automated planning.
 - `/commit` - Automates pre-commit checks and generates a descriptive commit message.
-=======
--   `/create-app` - Guides you through bootstrapping a new Flutter project with best practices.
--   `/refactor` - Manages a structured refactoring session with automated planning.
--   `/commit` - Automates pre-commit checks and generates a descriptive commit message.
->>>>>>> 9d8941b3
 
 ## 💡 Usage
 
